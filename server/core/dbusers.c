--- conflicted
+++ resolved
@@ -230,10 +230,6 @@
 		tmp = ret_ip+strlen(ret_ip)-1;
 
 		/* start from Class C */
-<<<<<<< HEAD
-
-=======
->>>>>>> 761de0ac
 		while(tmp > ret_ip) {
 			if (*tmp == '%') {
 				/* set only the last IPv4 byte to 1
