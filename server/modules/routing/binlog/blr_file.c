--- conflicted
+++ resolved
@@ -37,12 +37,8 @@
  * 11/07/2016   Massimiliano Pinto  Added SSL backend support
  * 16/09/2016   Massimiliano Pinto  Addition of IGNORABLE_EVENT in case of a missing event
  *                                  detected from master binlog stream
-<<<<<<< HEAD
- * 19/09/2016   Massimiliano Pinto  Addition of START_ENCRYPTION_EVENT: new event is written
- *                                  when encrypt_binlog=1 in Binlog Server option.
-=======
  * 19/09/2016   Massimiliano Pinto  START_ENCRYPTION_EVENT is detected by maxbinlocheck.
->>>>>>> d530779c
+ * 21/09/2016   Massimiliano Pinto  Addition of START_ENCRYPTION_EVENT: new event is written
  *
  * @endverbatim
  */
@@ -67,10 +63,7 @@
 #include <maxscale/log_manager.h>
 #include <maxscale/alloc.h>
 #include <inttypes.h>
-<<<<<<< HEAD
 #include <secrets.h>
-=======
->>>>>>> d530779c
 
 static int  blr_file_create(ROUTER_INSTANCE *router, char *file);
 static void blr_log_header(int priority, char *msg, uint8_t *ptr);
@@ -82,10 +75,7 @@
 static void blr_format_event_size(double *event_size, char *label);
 extern int MaxScaleUptime();
 extern void encode_value(unsigned char *data, unsigned int value, int len);
-<<<<<<< HEAD
 extern void blr_extract_header(register uint8_t *ptr, register REP_HEADER *hdr);
-=======
->>>>>>> d530779c
 
 typedef struct binlog_event_desc
 {
@@ -489,7 +479,6 @@
         char iv_hex[AES_BLOCK_SIZE * 2 + 1] = "";
         char nonce_hex[BLRM_NONCE_LENGTH * 2 + 1] = "";
 
-<<<<<<< HEAD
         /* Encryption IV is 12 bytes nonce + 4 bytes event position */
         memcpy(iv, tmp_encryption_ctx->nonce, BLRM_NONCE_LENGTH);
         gw_mysql_set_byte4(iv + BLRM_NONCE_LENGTH, (unsigned long)file_offset);
@@ -529,27 +518,7 @@
         memcpy(buf + BINLOG_EVENT_LEN_OFFSET, &event_size, 4);
     }
  
-    /* Write current received event from master */
-=======
-    uint64_t file_offset = router->current_pos;
-
-    /**
-     * Check for possible hole looking at current pos and next pos
-     * Fill the gap with a self generated ignorable event
-     * Binlog file position is incremented by blr_write_special_event()
-     */
-
-    if (hdr->next_pos && (hdr->next_pos > (file_offset + size)))
-    {
-        uint64_t hole_size = hdr->next_pos - file_offset - size;
-        if (!blr_write_special_event(router, file_offset, hole_size, hdr, BLRM_IGNORABLE))
-        {
-            return 0;
-        }
-    }
-
     /* Write current received event form master */
->>>>>>> d530779c
     if ((n = pwrite(router->binlog_fd, buf, size,
                     router->last_written)) != size)
     {
@@ -570,11 +539,7 @@
         return 0;
     }
 
-<<<<<<< HEAD
-    // Increment offsets
-=======
     /* Increment offsets */
->>>>>>> d530779c
     spinlock_acquire(&router->binlog_lock);
     router->current_pos = hdr->next_pos;
     router->last_written += size;
@@ -1441,16 +1406,10 @@
             }
         }
 
-<<<<<<< HEAD
         if (start_encryption_seen)
         {
              uint8_t iv[AES_BLOCK_SIZE + 1] = "";
              char iv_hex[AES_BLOCK_SIZE * 2 + 1] = "";
-=======
-        /* If binlog is encrypted just set pos = pos + event_size and continue */
-        if (start_encryption_seen)
-        {
->>>>>>> d530779c
              uint32_t event_size = EXTRACT32(hdbuf + BINLOG_EVENT_LEN_OFFSET);
 
              /**
@@ -1460,7 +1419,6 @@
               * next event based on the event_size (4 bytes) that is af offset
               * of BINLOG_EVENT_LEN_OFFSET (9) and it's in clear.
               *
-<<<<<<< HEAD
               * This version prints to DEBUG the encryption event IV.
               */
 
@@ -1477,12 +1435,6 @@
              MXS_DEBUG("** Encrypted Event @ %lu: the IV is %s, size is %lu, next pos is %lu\n",
                        (unsigned long)pos,
                        iv_hex, (unsigned long)event_size,
-=======
-              */
-             MXS_DEBUG("** Encrypted Event @ %lu: size is %lu, next event at %lu\n",
-                       (unsigned long)pos,
-                       (unsigned long)event_size,
->>>>>>> d530779c
                        (unsigned long)(pos + event_size));
 
             /* Next event pos is ps + event size */
@@ -1729,21 +1681,12 @@
              * This offset is just 1 byte before the number of supported events offset
              */
             event_header_length =  ptr[BLRM_FDE_EVENT_TYPES_OFFSET - 1];
-<<<<<<< HEAD
 
             /* The number of supported events formula:
              * number_of_events = event_size - (event_header_len + BLRM_FDE_EVENT_TYPES_OFFSET)
              */
             int n_events = hdr.event_size - event_header_length - BLRM_FDE_EVENT_TYPES_OFFSET;
 
-=======
-
-            /* The number of supported events formula:
-             * number_of_events = event_size - (event_header_len + BLRM_FDE_EVENT_TYPES_OFFSET)
-             */
-            int n_events = hdr.event_size - event_header_length - BLRM_FDE_EVENT_TYPES_OFFSET;
-
->>>>>>> d530779c
             /**
              * The FDE event also carries 5 additional bytes:
              *
@@ -1789,7 +1732,6 @@
                 found_chksum = 0;
             }
         }
-<<<<<<< HEAD
 
         /* Detect possible Start Encryption Event */
         if (hdr.event_type == MARIADB10_START_ENCRYPTION_EVENT)
@@ -1855,53 +1797,6 @@
             /* Update the router encryption context */
             MXS_FREE(router->encryption_ctx);
             router->encryption_ctx = new_encryption_ctx;
-=======
-
-        /* Detect possible Start Encryption Event */
-        if (hdr.event_type == MARIADB10_START_ENCRYPTION_EVENT)
-        {
-                START_ENCRYPTION_EVENT ste_event = {};
-                char nonce_hex[BLRM_NONCE_LENGTH * 2 + 1] = "";
-                /* The start encryption event data is 17 bytes long:
-                 * Scheme = 1
-                 * Key Version: 4
-                 * nonce = 12
-                 */
-
-                /* Fill the event content, after the event header */
-                ste_event.binlog_crypto_scheme = ptr[0];
-                ste_event.binlog_key_version = extract_field(ptr + 1, 32);
-                memcpy(ste_event.nonce, ptr + 1 + BLRM_KEY_VERSION_LENGTH, BLRM_NONCE_LENGTH);
-
-                gw_bin2hex(nonce_hex, ste_event.nonce, BLRM_NONCE_LENGTH);
-
-                if (debug)
-                {
-                    char *cksum_format = ", crc32 0x";
-                    char hex_checksum[BINLOG_EVENT_CRC_SIZE * 2 + strlen(cksum_format) + 1];
-                    uint8_t cksum_data[BINLOG_EVENT_CRC_SIZE];
-                    cksum_data[3] = *(ptr + hdr.event_size - 4 - BINLOG_EVENT_HDR_LEN);
-                    cksum_data[2] = *(ptr + hdr.event_size - 3 - BINLOG_EVENT_HDR_LEN);
-                    cksum_data[1] = *(ptr + hdr.event_size - 2 - BINLOG_EVENT_HDR_LEN);
-                    cksum_data[0] = *(ptr + hdr.event_size - 1 - BINLOG_EVENT_HDR_LEN);
-
-                    if (found_chksum)
-                    {
-                        strcpy(hex_checksum, cksum_format);
-                        gw_bin2hex(hex_checksum + strlen(cksum_format) , cksum_data, BINLOG_EVENT_CRC_SIZE);
-                    }
-
-                    MXS_DEBUG("- START_ENCRYPTION event @ %llu, size %lu, next pos is @ %lu, flags %u%s",
-                              pos, (unsigned long)hdr.event_size, (unsigned long)hdr.next_pos, hdr.flags,
-                              hex_checksum);
-
-                    MXS_DEBUG("        Encryption scheme: %u, key_version: %u,"
-                              " nonce: %s\n", ste_event.binlog_crypto_scheme,
-                              ste_event.binlog_key_version, nonce_hex);
-                }
-
-                start_encryption_seen = 1;
->>>>>>> d530779c
         }
 
         /* set last event time, pos and type */
@@ -2514,17 +2409,10 @@
          */
          uint32_t chksum;
          chksum = crc32(0L, NULL, 0);
-<<<<<<< HEAD
          chksum = crc32(chksum, new_event, event_size - BINLOG_EVENT_CRC_SIZE);
 
          // checksum is stored after current event data using 4 bytes
          encode_value(new_event + event_size - BINLOG_EVENT_CRC_SIZE, chksum, 32);
-=======
-         chksum = crc32(chksum, new_event, event_size - 4);
-
-         // checksum is stored after current event data using 4 bytes
-         encode_value(new_event + event_size - 4, chksum, 32);
->>>>>>> d530779c
     }
     return new_event;
 }
@@ -2558,11 +2446,7 @@
                      (unsigned long)event_size,
                      (unsigned long)file_offset);
 
-<<<<<<< HEAD
-            /* Create the new Ignorable event */
-=======
-            /* Create the ignorable event */
->>>>>>> d530779c
+            /* Create the Ignorable event */
             if ((new_event = blr_create_ignorable_event(event_size,
                                                          hdr,
                                                          file_offset,
@@ -2571,7 +2455,6 @@
                    return 0;
             }
             break;
-<<<<<<< HEAD
         case BLRM_START_ENCRYPTION:
             new_event_desc = "MARIADB10_START_ENCRYPTION";
             MXS_INFO("New event %s is being added in binlog '%s' @ %lu: "
@@ -2590,8 +2473,6 @@
                    return 0;
             }
             break;
-=======
->>>>>>> d530779c
         default:
             new_event_desc = "UNKNOWN";
             MXS_ERROR("Cannot create special binlog event of %s type and size %lu "
@@ -2600,10 +2481,6 @@
                        (unsigned long)event_size,
                        router->binlog_name,
                        router->current_pos);
-<<<<<<< HEAD
-            new_event_desc = "UNKNOWN";
-=======
->>>>>>> d530779c
             return 0;
             break;
     }
@@ -2611,11 +2488,7 @@
     // Write the event
     if ((n = pwrite(router->binlog_fd, new_event, event_size, file_offset)) != event_size)
     {
-<<<<<<< HEAD
-       char err_msg[STRERROR_BUFLEN];
-=======
        char err_msg[MXS_STRERROR_BUFLEN];
->>>>>>> d530779c
        MXS_ERROR("%s: Failed to write %s special binlog record at %lu of %s, %s. "
                  "Truncating to previous record.",
                  router->service->name, new_event_desc, (unsigned long)file_offset,
@@ -2649,7 +2522,6 @@
     fsync(router->binlog_fd);
 
     return 1;
-<<<<<<< HEAD
 }
 
 /** Create the START_ENCRYPTION_EVENT
@@ -2738,6 +2610,4 @@
     spinlock_release(&router->binlog_lock);
 
     return new_event;
-=======
->>>>>>> d530779c
 }