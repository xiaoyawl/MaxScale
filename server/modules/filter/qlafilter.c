--- conflicted
+++ resolved
@@ -305,13 +305,9 @@
 		sprintf(my_session->filename, "%s.%d", 
 			my_instance->filebase,
 			my_instance->sessions);
-<<<<<<< HEAD
-		atomic_add(&my_instance->sessions,1);
-=======
 
         // Multiple sessions can try to update my_instance->sessions simultaneously
 		atomic_add(&(my_instance->sessions), 1);
->>>>>>> 4eddec79
 		
 		if (my_session->active)
 		{
